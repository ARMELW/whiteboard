--- conflicted
+++ resolved
@@ -104,7 +104,6 @@
 "opacity": 0.8  // 80% d'opacité (légèrement transparent)
 ```
 
-<<<<<<< HEAD
 #### mode (optionnel, défaut: "draw")
 Mode de dessin de la couche. Détermine comment l'élément est affiché.
 
@@ -162,7 +161,6 @@
   "duration": 0.5
 }
 ```
-=======
 #### type (optionnel, défaut: "image")
 Type de couche. Actuellement supporte `image` et `text` (pour référence future).
 
@@ -208,7 +206,6 @@
 }
 ```
 Zoome progressivement de 1.0x à 2.0x en se concentrant sur (0.6, 0.4).
->>>>>>> d3f344bf
 
 ## Exemples pratiques
 
@@ -296,29 +293,22 @@
 2. Deux flèches apparaissent rapidement
 3. Une étiquette apparaît très rapidement par-dessus
 
-<<<<<<< HEAD
 ### Exemple 3 : Modes avancés avec animations (NOUVEAU)
-=======
 ### Exemple 3 : Contrôles de caméra et animations (NOUVEAU)
->>>>>>> d3f344bf
 
 ```json
 {
   "slides": [
     {
       "index": 0,
-<<<<<<< HEAD
       "duration": 12,
-=======
       "duration": 10,
->>>>>>> d3f344bf
       "layers": [
         {
           "image_path": "scene.png",
           "position": {"x": 0, "y": 0},
           "z_index": 1,
           "skip_rate": 10,
-<<<<<<< HEAD
           "mode": "draw"
         },
         {
@@ -356,7 +346,6 @@
           "morph": {
             "enabled": true,
             "duration": 0.5
-=======
           "camera": {
             "zoom": 1.5,
             "position": {"x": 0.5, "y": 0.4}
@@ -409,7 +398,6 @@
             "start_zoom": 2.5,
             "end_zoom": 1.0,
             "focus_position": {"x": 0.5, "y": 0.5}
->>>>>>> d3f344bf
           }
         }
       ]
@@ -419,7 +407,6 @@
 ```
 
 **Résultat :**
-<<<<<<< HEAD
 1. La scène de fond est dessinée normalement avec la main
 2. Un élément "error" est effacé avec l'animation d'une gomme et apparaît en fondu
 3. Un logo apparaît statiquement (sans main) avec un effet zoom-in, puis disparaît en fondu
@@ -432,14 +419,12 @@
 - **Morph** : Crée une transition fluide en morphing entre deux couches
 
 ### Exemple 4 : Slides multiples avec et sans couches
-=======
 1. La scène commence très zoomée (2.5x)
 2. Le dessin est animé avec ce zoom important
 3. Après le dessin, un zoom-out révèle progressivement la scène complète
 4. Effet de "grande révélation" dramatique
 
 ### Exemple 5 : Slides multiples avec et sans couches
->>>>>>> d3f344bf
 
 ```json
 {
@@ -620,7 +605,6 @@
 2. **Formats d'image** : PNG recommandé pour la transparence
 3. **Taille des images** : Proportionnelle à la résolution cible pour de meilleurs résultats
 4. **Position** : Les coordonnées négatives ou hors canvas seront tronquées
-<<<<<<< HEAD
 5. **Mode eraser** : L'image de la gomme doit exister dans `data/images/eraser.png`
 6. **Animations** : Les animations d'entrée/sortie augmentent la durée totale de la slide
 7. **Morphing** : Ne fonctionne qu'entre couches consécutives d'une même slide
@@ -657,7 +641,6 @@
 - Active automatiquement entre la couche N-1 et N
 - Fonctionne mieux entre images de contenu similaire
 - Durée recommandée : 0.3-0.8 secondes
-=======
 5. **Zoom de caméra** : Le zoom ne peut pas ajouter de détails au-delà de la résolution originale
 6. **Animations** : Les effets de zoom peuvent augmenter le temps de rendu et la taille du fichier
 7. **Type text** : Les animations de texte en typewriting ne sont pas encore implémentées (prévu pour une version future)
@@ -667,7 +650,6 @@
 - **Guide complet des contrôles de caméra** : [CAMERA_ANIMATION_GUIDE.md](CAMERA_ANIMATION_GUIDE.md)
 - **Format de configuration** : [CONFIG_FORMAT.md](CONFIG_FORMAT.md)
 - **Exemples pratiques** : Voir le dossier `examples/` pour des configurations prêtes à l'emploi
->>>>>>> d3f344bf
 
 ## Support et contributions
 
