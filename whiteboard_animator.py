--- conflicted
+++ resolved
@@ -1053,7 +1053,6 @@
                                                 layer_vars.drawn_frame, 
                                                 variables.drawn_frame).astype(np.uint8)
             
-<<<<<<< HEAD
             # Apply exit animation after layer is complete (if this is the last layer or configured)
             if exit_anim and exit_anim.get('type') != 'none':
                 exit_duration = exit_anim.get('duration', 0.5)
@@ -1084,7 +1083,6 @@
                 if layer_idx < len(sorted_layers) - 1:
                     # More layers coming, reset to white
                     variables.drawn_frame = base_canvas.copy()
-=======
             # Apply camera transformation if specified
             camera_config = layer.get('camera', None)
             if camera_config:
@@ -1128,7 +1126,6 @@
                     # Update drawn_frame to last effect frame
                     if len(effect_frames) > 0:
                         variables.drawn_frame = effect_frames[-1].copy()
->>>>>>> d3f344bf
             
             # Enregistrer les infos de la couche pour l'export JSON
             if variables.export_json:
